#!/usr/bin/env python3
# -*- coding: utf-8 -*-
'''
@description: Fine-tunes the vision transformer on destruction tiles
@authors: Clement Gorin, Dominik Wielath
@contact: clement.gorin@univ-paris1.fr
'''

#%% HEADER

# Packages
import accelerate
import argparse
import matplotlib.pyplot as plt
import numpy as np
import pytorch_lightning as pl
import transformers
import torch
import torchvision

from destruction_models import *
from destruction_utilities import *
from pytorch_lightning import callbacks, loggers, profilers
from torch import optim
from torchmetrics import classification

# Utilities
device = 'cuda' if torch.cuda.is_available() else 'mps' if torch.backends.mps.is_available() else 'cpu'
parser = argparse.ArgumentParser()
parser.add_argument('--cities', nargs='+', type=str, default=['aleppo', 'moschun'], help='List of city names')
args = parser.parse_args()

params = argparse.Namespace(
    cities=args.cities,
    batch_size=32,
    label_map={0:0, 1:0, 2:1, 3:1, 255:torch.tensor(float('nan'))})

#%% INITIALISES DATA MODULE

class ZarrDataset(utils.data.Dataset):

    def __init__(self, images_zarr:str, labels_zarr:str):
        self.images = zarr.open(images_zarr, mode='r')
        self.labels = zarr.open(labels_zarr, mode='r')
        self.length = len(self.images)
        self.processor = transformers.ViTImageProcessor.from_pretrained('facebook/vit-mae-base')
    
    def __len__(self):
        return self.length
    
    # Getitem CNN
    def __getitem__(self, idx):
        X = torch.from_numpy(self.images[idx]).float()
        Y = torch.from_numpy(self.labels[idx]).float()
        X = X / 255.0
        return X, Y
        
    """    
    # Getitem Transformer
    def __getitem__(self, idx):
        X = self.images[idx]
        X = torch.stack([self.processor(x, return_tensors='pt')['pixel_values'] for x in X])
        Y = torch.from_numpy(self.labels[idx])
        return X, Y
    """

class ZarrDataLoader:

    def __init__(self, datafiles:list, datasets:list, label_map:dict, batch_size:int, shuffle:bool=True):
        self.datafiles    = datafiles
        self.datasets     = datasets
        self.label_map    = label_map
        self.batch_size   = batch_size
        self.shuffle      = shuffle
        self.batch_index  = 0
        self.data_sizes   = np.array([len(dataset) for dataset in datasets])
        self.data_indices = self.compute_data_indices()

    def compute_data_indices(self):
        slice_sizes  = np.cbrt(self.data_sizes)
        if slice_sizes.sum() <= 0:
            raise ValueError("Sum of slice_sizes is zero or negative; check your dataset lengths.")
        slice_sizes  = np.divide(slice_sizes, slice_sizes.sum())
        slice_sizes  = np.random.multinomial(self.batch_size, slice_sizes, size=int(np.max(self.data_sizes / self.batch_size)))
        data_indices = np.vstack((np.zeros(len(self.data_sizes), dtype=int), np.cumsum(slice_sizes, axis=0)))
        data_indices = data_indices[np.all(data_indices < self.data_sizes, axis=1)]
        return data_indices

    def __len__(self):
        return len(self.data_indices) - 1
    
    def __iter__(self):
        self.batch_index = 0
        if self.shuffle:
            for city in self.datafiles:
                print(f'Shuffling {city}', end='\r')
                shuffle_zarr(
                    images_zarr=self.datafiles[city]['images_zarr'], 
                    labels_zarr=self.datafiles[city]['labels_zarr'])
        return self

    def __next__(self):
        if self.batch_index == len(self):
            raise StopIteration 
        # Loads tiles
        X, Y = list(), list()
        for dataset, indices in zip(self.datasets, self.data_indices.T):
            start = indices[self.batch_index]
            end   = indices[self.batch_index + 1]
            if start != end: # Skips empty batches
                X_ds, Y_ds = dataset[start:end]
                X.append(X_ds), 
                Y.append(Y_ds)
        X, Y = torch.cat(X, dim=0), torch.cat(Y, dim=0)
        # Remaps labels
        for key, value in self.label_map.items():
            Y = torch.where(Y == key, value, Y)
        # Updates batch index
        self.batch_index += 1
        return X, Y

class ZarrDataModule(pl.LightningDataModule):
    
    def __init__(self, train_datafiles:list, valid_datafiles:list, test_datafiles:list, batch_size:int, label_map:dict, shuffle:bool=True) -> None:
        super().__init__()
        self.train_datafiles = train_datafiles
        self.valid_datafiles = valid_datafiles
        self.test_datafiles = test_datafiles
        self.batch_size = batch_size
        self.label_map = label_map
        self.shuffle = shuffle

    def setup(self, stage:str=None):
        self.train_datasets = [ZarrDataset(**self.train_datafiles[city]) for city in params.cities]
        self.valid_datasets = [ZarrDataset(**self.valid_datafiles[city]) for city in params.cities]
        self.test_datasets  = [ZarrDataset(**self.test_datafiles[city])  for city in params.cities]

    def train_dataloader(self):
        return ZarrDataLoader(datafiles=self.train_datafiles, datasets=self.train_datasets, label_map=self.label_map, batch_size=self.batch_size, shuffle=self.shuffle)

    def val_dataloader(self):
        return ZarrDataLoader(datafiles=self.valid_datafiles, datasets=self.valid_datasets, label_map=self.label_map, batch_size=self.batch_size, shuffle=self.shuffle)

    def test_dataloader(self):
        return ZarrDataLoader(datafiles=self.test_datafiles, datasets=self.test_datasets,   label_map=self.label_map, batch_size=self.batch_size, shuffle=self.shuffle)

# Initialises datasets
train_datafiles = dict(zip(params.cities, [dict(images_zarr=f'{paths.data}/{city}/zarr/images_prepost_train_balanced.zarr', labels_zarr=f'{paths.data}/{city}/zarr/labels_prepost_train_balanced.zarr') for city in params.cities]))
valid_datafiles = dict(zip(params.cities, [dict(images_zarr=f'{paths.data}/{city}/zarr/images_prepost_valid_balanced.zarr', labels_zarr=f'{paths.data}/{city}/zarr/labels_prepost_valid_balanced.zarr') for city in params.cities]))
test_datafiles  = dict(zip(params.cities, [dict(images_zarr=f'{paths.data}/{city}/zarr/images_prepost_test_balanced.zarr',  labels_zarr=f'{paths.data}/{city}/zarr/labels_prepost_test_balanced.zarr')  for city in params.cities]))
data_module = ZarrDataModule(train_datafiles=train_datafiles, valid_datafiles=valid_datafiles, test_datafiles=test_datafiles, batch_size=params.batch_size, label_map=params.label_map, shuffle=True)
del train_datafiles, valid_datafiles, test_datafiles

''' Check data module
data_module.setup()
X, Y = next(data_module.train_dataloader())
for idx in np.random.choice(range(len(X)), size=5, replace=False):
    display_sequence(X[idx], [0] + [int(Y[idx])])
del X, Y, idx
'''

#%% INITIALISES MODEL MODULE

def contrastive_loss(distance:torch.Tensor, label:torch.Tensor, margin:float) -> torch.Tensor:
    loss = (1 - label) * torch.pow(distance, 2) + label * torch.pow(torch.clamp(margin - distance, min=0.0), 2)
    return loss.mean()

### Old Model - CNN based

class DenseBlock(nn.Module):
    def __init__(self, in_features: int, out_features: int, dropout: float = 0.0):
        super().__init__()
        self.linear = nn.Linear(in_features, out_features, bias=False)
        self.activation = nn.ReLU()
        self.bn = nn.BatchNorm1d(out_features)
        self.dropout = nn.Dropout(dropout)
        # He (Kaiming) normal initialization
        nn.init.kaiming_normal_(self.linear.weight, nonlinearity='relu')

    def forward(self, x: torch.Tensor) -> torch.Tensor:
        x = self.linear(x)
        x = self.activation(x)
        x = self.bn(x)
        x = self.dropout(x)
        return x

class CNNEncoder(nn.Module):
    def __init__(self, in_channels: int = 3, base_filters: int = 32, dropout: float = 0.1, 
                 n_convs: int = 1, n_blocks: int = 3):
        """
        Creates a CNN encoder.
        For each block i (i from 0 to n_blocks-1), we set:
          block_filters = (base_filters * 2) // (i+1)
        Each block runs n_convs convolution operations, each doing:
            Conv2d (3x3, padding=1, no bias) -> ReLU -> BatchNorm2d -> MaxPool2d(2) -> Dropout2d.
        """
        super().__init__()
        layers_list = []
        current_channels = in_channels

        for i in range(n_blocks):
            block_filters = (base_filters * 2) // (i + 1)
            # Repeat the convolutional operation n_convs times in this block:
            for j in range(n_convs):
                conv = nn.Conv2d(current_channels, block_filters, kernel_size=3, padding=1, bias=False)
                layers_list.append(conv)
                layers_list.append(nn.ReLU())
                layers_list.append(nn.BatchNorm2d(block_filters))
                layers_list.append(nn.MaxPool2d(kernel_size=2))
                layers_list.append(nn.Dropout2d(dropout))
                # Update the number of channels for the next layer in the same block
                current_channels = block_filters

        layers_list.append(nn.Flatten())
        self.model = nn.Sequential(*layers_list)

    def forward(self, x: torch.Tensor) -> torch.Tensor:
        return self.model(x)


class SiameseCNNModel(nn.Module):
    def __init__(self, 
                 in_channels: int = 3, 
                 img_size: int = 224, 
                 base_filters: int = 32, 
                 dropout: float = 0.1, 
                 n_convs: int = 1, 
                 n_blocks: int = 3, 
                 dense_units: int = 128):
        """
        This model accepts a tensor X of shape (B, 2, C, H, W) and processes each image 
        in the pair with a shared CNN encoder. The resulting flattened features are concatenated,
        then passed through three dense blocks and a final linear layer to output a single logit.
        """
        super().__init__()
        self.encoder = CNNEncoder(in_channels, base_filters, dropout, n_convs, n_blocks)
        # Determine the encoder’s flattened feature dimension by a dummy pass
        with torch.no_grad():
            dummy = torch.zeros(1, in_channels, img_size, img_size)
            feat_dim = self.encoder(dummy).shape[1]
        # After processing a pair, the concatenated feature vector has dimension 2*feat_dim.
        self.dense_block1 = DenseBlock(2 * feat_dim, dense_units, dropout)
        self.dense_block2 = DenseBlock(dense_units, dense_units, dropout)
        self.dense_block3 = DenseBlock(dense_units, dense_units, dropout)
        self.output = nn.Linear(dense_units, 1)
        # (Optionally, initialize self.output if needed)
        nn.init.kaiming_normal_(self.output.weight, nonlinearity='sigmoid')

    def forward_branch(self, x: torch.Tensor) -> torch.Tensor:
        return self.encoder(x)

    def forward(self, X: torch.Tensor) -> torch.Tensor:
        """
        Expects input X of shape (B, 2, C, H, W). The two images are processed separately,
        their encoded (flattened) features concatenated, and then run through dense layers.
        """
        # Split the two images
        x1 = X[:, 0]  # shape: (B, C, H, W)
        x2 = X[:, 1]  # shape: (B, C, H, W)
        feat1 = self.forward_branch(x1)
        feat2 = self.forward_branch(x2)
        # Concatenate along the feature dimension
        concat = torch.cat([feat1, feat2], dim=1)
        D = F.pairwise_distance(feat1, feat2, keepdim=True)
        out = self.dense_block1(concat)
        out = self.dense_block2(out)
        out = self.dense_block3(out)
        out = self.output(out)
        # We leave the final activation (sigmoid) out because the loss (sigmoid focal loss) expects logits.

        return D, out

class SiameseCNNModule(pl.LightningModule):
    def __init__(self, model: nn.Module, model_name: str, learning_rate: float = 1e-4, weight_decay: float = 0.05, weigh_contrast:float=0.0):
        """
        This Lightning module wraps the SiameseCNNModel.
        It uses torchvision’s sigmoid focal loss (which expects logits) and computes 
        binary accuracy and AUROC as metrics.
        """
        super().__init__()
        self.save_hyperparameters(ignore=['model'])
        self.model = model
        self.model_name = model_name
        self.contrast_loss   = contrastive_loss
        self.sigmoid_loss    = torchvision.ops.sigmoid_focal_loss
        self.weigh_contrast  = weigh_contrast
        self.margin_contrast = 1.0
        self.learning_rate = learning_rate
        self.weight_decay = weight_decay
        self.accuracy_metric = classification.BinaryAccuracy()
        self.auroc_metric = classification.BinaryAUROC()

    def forward(self, X: torch.Tensor) -> torch.Tensor:
        return self.model(X)

    def training_step(self, batch: tuple, batch_idx: int) -> torch.Tensor:
        X, Y = batch  # X: (B,2,C,H,W), Y: (B,1) (or (B,))
        D, Yh = self.model(X)
        loss_S = self.sigmoid_loss(Yh, Y, reduction='mean')
        loss_C = self.contrast_loss(D, Y, margin=self.margin_contrast)
        loss = loss_S + self.weigh_contrast * loss_C
        self.log('train_loss', loss, prog_bar=True)
        probs = torch.sigmoid(Yh)
        self.accuracy_metric.update(probs, Y)
        self.auroc_metric.update(probs, Y)
        self.log('train_acc', self.accuracy_metric.compute(), on_step=True, on_epoch=True, prog_bar=True)
        self.log('train_auroc', self.auroc_metric.compute(), on_step=True, on_epoch=True, prog_bar=True)
        return loss

    def validation_step(self, batch: tuple, batch_idx: int) -> torch.Tensor:
        X, Y = batch
        D, Yh = self.model(X)
        loss_S = self.sigmoid_loss(Yh, Y, reduction='mean')
        loss_C = self.contrast_loss(D, Y, margin=self.margin_contrast)
        loss = loss_S + self.weigh_contrast * loss_C
        self.log('val_loss', loss, prog_bar=True)
        probs = torch.sigmoid(Yh)
        self.accuracy_metric.update(probs, Y)
        self.auroc_metric.update(probs, Y)
        self.log('val_acc', self.accuracy_metric.compute(), on_step=True, on_epoch=True, prog_bar=True)
        self.log('val_auroc', self.auroc_metric.compute(), on_step=True, on_epoch=True, prog_bar=True)
        return loss

    def test_step(self, batch: tuple, batch_idx: int) -> torch.Tensor:
        X, Y = batch
        D, Yh = self.model(X)
        loss_S = self.sigmoid_loss(Yh, Y, reduction='mean')
        loss_C = self.contrast_loss(D, Y, margin=self.margin_contrast)
        loss = loss_S + self.weigh_contrast * loss_C
        self.log('test_loss', loss, prog_bar=True)
        probs = torch.sigmoid(Yh)
        self.accuracy_metric.update(probs, Y)
        self.auroc_metric.update(probs, Y)
        self.log('test_acc', self.accuracy_metric.compute(), on_step=True, on_epoch=True, prog_bar=True)
        self.log('test_auroc', self.auroc_metric.compute(), on_step=True, on_epoch=True, prog_bar=True)
        return loss

    def configure_optimizers(self):
        optimizer = optim.AdamW(self.parameters(), lr=self.learning_rate, weight_decay=self.weight_decay)
        return optimizer

    def on_train_epoch_end(self) -> None:
        self.accuracy_metric.reset()
        self.auroc_metric.reset()

    def on_validation_epoch_end(self) -> None:
        self.accuracy_metric.reset()
        self.auroc_metric.reset()

    def on_test_epoch_end(self) -> None:
        self.accuracy_metric.reset()
        self.auroc_metric.reset()

cnn_model = SiameseCNNModel(in_channels=3, img_size=128, base_filters=64, dropout=0.1, n_convs=1, n_blocks=3, dense_units=64)

# Wrap it in the Lightning module.
model_module = SiameseCNNModule(
    model=cnn_model,
    model_name='destruction_cnn_siamese',
    #learning_rate=1e-4,
    learning_rate=3e-5,
    weight_decay=0.05
)

"""
### New Model - Transformer based
class SiameseModel(nn.Module):
    
    def __init__(self, backbone:str):
        super().__init__()
        self.encoder   = transformers.ViTMAEModel.from_pretrained(backbone)
        self.model_dim = self.encoder.config.hidden_size
        self.project0  = nn.Sequential(
            nn.Linear(self.model_dim, self.model_dim//2),
            nn.GELU(),
            nn.Linear(self.model_dim//2, self.model_dim//2)
        )
        self.project1  = nn.Sequential(
            nn.Linear(self.model_dim, self.model_dim//2),
            nn.GELU(),
            nn.Linear(self.model_dim//2, self.model_dim//2)
        )
        self.output = nn.Linear(1, 1)

    def forward_branch(self, Xt:torch.Tensor) -> torch.Tensor:
        Ht = self.encoder(Xt)
        Ht = Ht.last_hidden_state[:, 0, ...]
        return Ht

    def forward(self, X:torch.Tensor, Y:torch.Tensor=None) -> torch.Tensor:
        H0 = self.forward_branch(X[:,0])
        H0 = self.project0(H0)
        H1 = self.forward_branch(X[:,1])
        H1 = self.project1(H1)
        D  = F.cosine_similarity(H0, H1, dim=1, eps=1e-8).unsqueeze(1)
        Yh = self.output(D)
        return D, Yh

class SiameseModule(pl.LightningModule):
    
    def __init__(self, model:str, model_name:str, learning_rate:float=1e-4, weight_decay:float=0.05, weigh_contrast:float=0.0, margin_contrast=1.0):
        
        super().__init__()
        self.save_hyperparameters()
        self.model = model
        self.model_name      = model_name
        self.contrast_loss   = contrastive_loss
        self.sigmoid_loss    = torchvision.ops.sigmoid_focal_loss
        self.learning_rate   = learning_rate
        self.weight_decay    = weight_decay
        self.weigh_contrast  = weigh_contrast
        self.margin_contrast = 1.0
        self.trainable       = None
        self.accuracy_metric = classification.BinaryAccuracy()
        self.auroc_metric    = classification.BinaryAUROC()

    def freeze_encoder(self):
        self.trainable = [param.requires_grad for param in self.model.encoder.parameters()]
        for param in self.model.encoder.parameters():
            param.requires_grad = False
        print('Encoder frozen')

    def unfreeze_encoder(self):
        for param, status in zip(self.model.encoder.parameters(), self.trainable):
            param.requires_grad = status
        self.trainer.strategy.setup_optimizers(self.trainer)
        print('Encoder unfrozen, optimisers reset')

    def forward(self, X:torch.Tensor) -> torch.Tensor:
        Y = self.model(X)
        return Y
    
    def training_step(self, batch:tuple, batch_idx:int) -> torch.Tensor:
        X, Y   = batch
        D, Yh  = self.model(X)
        loss_S = self.sigmoid_loss(Yh, Y, reduction='mean')
        loss_C = self.contrast_loss(D, Y, margin=self.margin_contrast)
        train_loss = loss_S + self.weigh_contrast * loss_C
        self.log('train_loss', train_loss, prog_bar=True)
        # Metrics
        probs = torch.sigmoid(Yh)
        self.accuracy_metric.update(probs, Y)
        self.auroc_metric.update(probs, Y)
        self.log('train_acc', self.accuracy_metric.compute(), on_step=True, on_epoch=True, prog_bar=True)
        self.log('train_auroc', self.auroc_metric.compute(),  on_step=True, on_epoch=True, prog_bar=True)
        return train_loss

    def validation_step(self, batch:tuple, batch_idx:int) -> torch.Tensor:
        X, Y   = batch
        D, Yh  = self.model(X)
        loss_S = self.sigmoid_loss(Yh, Y, reduction='mean')
        loss_C = self.contrast_loss(D, Y, margin=self.margin_contrast)
        val_loss = loss_S + self.weigh_contrast * loss_C
        self.log('val_loss', val_loss, prog_bar=True)
        # Metrics
        probs = torch.sigmoid(Yh)
        self.accuracy_metric.update(probs, Y)
        self.auroc_metric.update(probs, Y)
        self.log('val_acc', self.accuracy_metric.compute(), on_step=True, on_epoch=True, prog_bar=True)
        self.log('val_auroc', self.auroc_metric.compute(),  on_step=True, on_epoch=True, prog_bar=True)
        return val_loss
    
    def test_step(self, batch:tuple, batch_idx:int) -> torch.Tensor:
        X, Y   = batch
        D, Yh  = self.model(X)
        loss_S = self.sigmoid_loss(Yh, Y, reduction='mean')
        loss_C = self.contrast_loss(D, Y, margin=self.margin_contrast)
        test_loss = loss_S + self.weigh_contrast * loss_C
        self.log('test_loss', test_loss, prog_bar=True)
        # Metrics
        probs = torch.sigmoid(Yh)
        self.accuracy_metric.update(probs, Y)
        self.auroc_metric.update(probs, Y)
        self.log('test_acc', self.accuracy_metric.compute(), on_step=True, on_epoch=True, prog_bar=True)
        self.log('test_auroc', self.auroc_metric.compute(),  on_step=True, on_epoch=True, prog_bar=True)
        return test_loss

    def configure_optimizers(self) -> dict:
        optimizer = optim.AdamW(self.parameters(), lr=self.learning_rate, weight_decay=self.weight_decay)
        return {'optimizer':optimizer}
    
    def on_train_epoch_end(self) -> None:
        self.accuracy_metric.reset()
        self.auroc_metric.reset()
    
    def on_validation_epoch_end(self) -> None:
        self.accuracy_metric.reset()
        self.auroc_metric.reset()
    
    def on_test_epoch_end(self) -> None:
        self.accuracy_metric.reset()
        self.auroc_metric.reset()

# Initialises model module
model_module = SiameseModule(
    model=SiameseModel(backbone=f'{paths.models}/checkpoint-9920'), 
    model_name='destruction_finetune_siamese', 
    learning_rate=1e-4,
    weight_decay=0.05,
<<<<<<< HEAD
    weigh_contrast=0.0)
"""
=======
    weigh_contrast=0.1) #! Should be tuned
>>>>>>> 9b67e2db

#%% TRAINS MODEL

# Initialises logger
logger = loggers.CSVLogger(
    save_dir=f'{paths.models}/logs', 
    name=model_module.model_name, 
    version=0
)

# Initialises callbacks
model_checkpoint = callbacks.ModelCheckpoint(
    dirpath=paths.models,
    filename=f'{model_module.model_name}-{{epoch:02d}}-{{step:05d}}',
    monitor='step',
    every_n_train_steps=1e3,
    save_top_k=1,
    save_last=True
)
early_stopping = callbacks.EarlyStopping(
    monitor='val_loss',
    mode='min',
    patience=1,
    verbose=True
)

<<<<<<< HEAD
# Initialises trainer
trainer1 = pl.Trainer(
=======
# Aligns output layer (1 unit)
model_module.freeze_encoder()
count_parameters(model_module)
trainer = pl.Trainer(max_epochs=1, accelerator=device)
trainer.fit(model=model_module, datamodule=data_module)

# Fine-tunes full model
model_module.unfreeze_encoder()
count_parameters(model_module)

trainer = pl.Trainer(
>>>>>>> 9b67e2db
    max_epochs=100,
    accelerator=device,
    log_every_n_steps=1e3,
    logger=logger,
    callbacks=[model_checkpoint, early_stopping],
    profiler=profilers.SimpleProfiler()
)
<<<<<<< HEAD
    
# Optimisation step 1: Aligns output layer
#model_module.freeze_encoder()
trainer1.fit(
    model=model_module, 
    datamodule=data_module,
    #ckpt_path=model_checkpoint.last_model_path if model_checkpoint.last_model_path else None,
)

trainer1.save_checkpoint(f'{paths.models}/{model_module.model_name}_stage1.ckpt')
"""
empty_cache(device=device)

# Optimisation step 2: Fine-tunes full model
model_module.unfreeze_encoder()

# It’s a good idea to use a new Trainer so that the model's trainer attribute is updated.
trainer2 = pl.Trainer(
    max_epochs=100,
    accelerator=device,
    log_every_n_steps=1000,
    logger=logger,
    callbacks=[model_checkpoint, early_stopping],
    profiler=profilers.SimpleProfiler()
)

trainer2.fit(
=======

trainer.fit(
>>>>>>> 9b67e2db
    model=model_module, 
    datamodule=data_module,
    #ckpt_path=model_checkpoint.last_model_path if model_checkpoint.last_model_path else None,
)

<<<<<<< HEAD
trainer2.save_checkpoint(f'{paths.models}/{model_module.model_name}_stage2.ckpt')
=======
# Saves model
trainer.save_checkpoint(f'{paths.models}/{model_module.model_name}.ckpt')
>>>>>>> 9b67e2db
empty_cache(device=device)
"""
#%%<|MERGE_RESOLUTION|>--- conflicted
+++ resolved
@@ -362,7 +362,7 @@
     weight_decay=0.05
 )
 
-"""
+
 ### New Model - Transformer based
 class SiameseModel(nn.Module):
     
@@ -497,12 +497,7 @@
     model_name='destruction_finetune_siamese', 
     learning_rate=1e-4,
     weight_decay=0.05,
-<<<<<<< HEAD
-    weigh_contrast=0.0)
-"""
-=======
     weigh_contrast=0.1) #! Should be tuned
->>>>>>> 9b67e2db
 
 #%% TRAINS MODEL
 
@@ -529,10 +524,6 @@
     verbose=True
 )
 
-<<<<<<< HEAD
-# Initialises trainer
-trainer1 = pl.Trainer(
-=======
 # Aligns output layer (1 unit)
 model_module.freeze_encoder()
 count_parameters(model_module)
@@ -544,7 +535,6 @@
 count_parameters(model_module)
 
 trainer = pl.Trainer(
->>>>>>> 9b67e2db
     max_epochs=100,
     accelerator=device,
     log_every_n_steps=1e3,
@@ -552,49 +542,14 @@
     callbacks=[model_checkpoint, early_stopping],
     profiler=profilers.SimpleProfiler()
 )
-<<<<<<< HEAD
-    
-# Optimisation step 1: Aligns output layer
-#model_module.freeze_encoder()
-trainer1.fit(
+
+trainer.fit(
     model=model_module, 
     datamodule=data_module,
     #ckpt_path=model_checkpoint.last_model_path if model_checkpoint.last_model_path else None,
 )
 
-trainer1.save_checkpoint(f'{paths.models}/{model_module.model_name}_stage1.ckpt')
-"""
-empty_cache(device=device)
-
-# Optimisation step 2: Fine-tunes full model
-model_module.unfreeze_encoder()
-
-# It’s a good idea to use a new Trainer so that the model's trainer attribute is updated.
-trainer2 = pl.Trainer(
-    max_epochs=100,
-    accelerator=device,
-    log_every_n_steps=1000,
-    logger=logger,
-    callbacks=[model_checkpoint, early_stopping],
-    profiler=profilers.SimpleProfiler()
-)
-
-trainer2.fit(
-=======
-
-trainer.fit(
->>>>>>> 9b67e2db
-    model=model_module, 
-    datamodule=data_module,
-    #ckpt_path=model_checkpoint.last_model_path if model_checkpoint.last_model_path else None,
-)
-
-<<<<<<< HEAD
-trainer2.save_checkpoint(f'{paths.models}/{model_module.model_name}_stage2.ckpt')
-=======
 # Saves model
 trainer.save_checkpoint(f'{paths.models}/{model_module.model_name}.ckpt')
->>>>>>> 9b67e2db
 empty_cache(device=device)
-"""
 #%%